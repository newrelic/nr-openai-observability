import os
import atexit
import logging
import newrelic.agent
import pkg_resources
from typing import Any, Callable, Dict, Optional

import logging
import os
from typing import Any, Callable, Dict, Optional

import newrelic.agent

import nr_openai_observability.consts as consts

logger = logging.getLogger("nr_openai_observability")


class OpenAIMonitoring:
    # this class uses the telemetry SDK to record metrics to new relic, please see https://github.com/newrelic/newrelic-telemetry-sdk-python
    def __init__(
        self,
        use_logger: Optional[bool] = None,
    ):
        self.use_logger = use_logger if use_logger else False
        self.headers_by_id: dict = {}
        self.initialized = False

    def _set_metadata(
        self,
        metadata: Dict[str, Any] = {},
    ):
        self.metadata = metadata

        if not isinstance(metadata, Dict) and metadata is not None:
            raise TypeError("metadata instance type must be Dict[str, Any]")

    def _log(self, msg: str):
        if self.use_logger:
            logger.info(msg)
        else:
            print(msg)

    def start(
        self,
        application_name: str,
        metadata: Dict[str, Any] = {},
        metadata_callback: Optional[Callable] = None,
    ):
        if not self.initialized:
            self.application_name = application_name
            self.application = newrelic.agent.application(name=application_name)
            self.application.activate()
            self._set_metadata(metadata)
            self.metadata_callback = metadata_callback
            self._start()
            self.initialized = True

    # initialize event thread
    def _start(self):
        None

    def record_event(
        self,
        event_dict: dict,
        table: str = consts.EventName,
    ):
        event_dict.update(self.metadata)
        if self.metadata_callback:
            try:
                metadata = self.metadata_callback(event_dict)
                if metadata:
                    event_dict.update(metadata)
            except Exception as ex:
                logger.warning(f"Failed to run metadata callback: {ex}")
<<<<<<< HEAD
        newrelic.agent.record_ml_event(table, event_dict, self.application)
=======
        transaction = newrelic.agent.current_transaction()
        if transaction != None:
            newrelic.agent.record_custom_event(table, event_dict)
        else:
            newrelic.agent.record_custom_event(table, event_dict, self.application)
>>>>>>> 21be6724

    def record_library(
            self,
            lib_name,
            alias = None,
    ):
        try:
            dist = pkg_resources.get_distribution(lib_name)

            if dist:
                name = alias or lib_name
                name = f'Python/ML/{name}/{dist.version}'
                newrelic.agent.record_custom_metric(name, 1)
        except Exception:
            pass

monitor = OpenAIMonitoring()<|MERGE_RESOLUTION|>--- conflicted
+++ resolved
@@ -73,15 +73,11 @@
                     event_dict.update(metadata)
             except Exception as ex:
                 logger.warning(f"Failed to run metadata callback: {ex}")
-<<<<<<< HEAD
-        newrelic.agent.record_ml_event(table, event_dict, self.application)
-=======
         transaction = newrelic.agent.current_transaction()
         if transaction != None:
-            newrelic.agent.record_custom_event(table, event_dict)
+            newrelic.agent.record_ml_event(table, event_dict)
         else:
-            newrelic.agent.record_custom_event(table, event_dict, self.application)
->>>>>>> 21be6724
+            newrelic.agent.record_ml_event(table, event_dict, self.application)
 
     def record_library(
             self,
