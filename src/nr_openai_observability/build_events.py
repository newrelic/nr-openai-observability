--- conflicted
+++ resolved
@@ -5,12 +5,8 @@
 from typing import Any, Tuple
 
 import openai
-<<<<<<< HEAD
 import newrelic.agent
-=======
 import tiktoken
-from newrelic_telemetry_sdk import Span
->>>>>>> 713517c3
 
 logger = logging.getLogger("nr_openai_observability")
 
@@ -56,18 +52,6 @@
     }
 
 
-<<<<<<< HEAD
-def build_completion_summary(
-    response, request, response_headers, response_time, final_message
-):
-    completion_id = newrelic.agent.current_span_id()
-    trace_id = newrelic.agent.current_trace_id()
-    transaction_id = (
-        newrelic.agent.current_transaction().guid
-        if newrelic.agent.current_transaction() != None
-        else None
-    )
-=======
 def calc_completion_tokens(model, message_content):
     try:
         encoding = tiktoken.encoding_for_model(model)
@@ -162,7 +146,6 @@
 
 def build_completion_events(response, request, response_headers, response_time):
     completion_id = str(uuid.uuid4())
->>>>>>> 713517c3
 
     completion = {
         "id": completion_id,
@@ -182,13 +165,10 @@
         "number_of_messages": len(request.get("messages", [])) + len(response.choices),
         "organization": response.organization,
         "api_version": response_headers.get("openai-version"),
-<<<<<<< HEAD
-        "trace.id": trace_id,
-        "transactionId": transaction_id,
-        "response": (final_message.get("content") or "")[:4095],
-=======
+        # "trace.id": trace_id,
+        # "transactionId": transaction_id,
+        # "response": (final_message.get("content") or "")[:4095],
         "stream": False,
->>>>>>> 713517c3
     }
 
     completion.update(_get_rate_limit_data(response_headers))
@@ -196,11 +176,7 @@
     return completion
 
 
-<<<<<<< HEAD
-def build_completion_summary_for_error(request, error):
-=======
 def build_completion_error_events(request, error, isStream=False):
->>>>>>> 713517c3
     completion_id = str(uuid.uuid4())
 
     completion = {
