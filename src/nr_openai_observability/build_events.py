--- conflicted
+++ resolved
@@ -96,8 +96,6 @@
 
 def build_stream_completion_events(
     last_chunk, request, response_headers, message, response_time
-<<<<<<< HEAD
-=======
 ):
     completion_id = newrelic.agent.current_span_id()
     trace_id = newrelic.agent.current_trace_id()
@@ -150,55 +148,14 @@
 
 def build_completion_summary(
     response, request, response_headers, response_time, final_message
->>>>>>> 16766498
 ):
-    completion_id = str(uuid.uuid4())
-    request_messages = request.get("messages", [])
-
-    prompt_tokens = calc_prompt_tokens(last_chunk.model, request_messages)
-    completion_tokens = calc_completion_tokens(
-        last_chunk.model, message.get("content", "")
-    )
-    total_tokens = (
-        completion_tokens + prompt_tokens
-        if completion_tokens and prompt_tokens
+    completion_id = newrelic.agent.current_span_id()
+    trace_id = newrelic.agent.current_trace_id()
+    transaction_id = (
+        newrelic.agent.current_transaction().guid
+        if newrelic.agent.current_transaction() != None
         else None
     )
-
-    completion = {
-        "id": completion_id,
-        "api_key_last_four_digits": f"sk-{last_chunk.api_key[-4:]}",
-        "response_time": int(response_time * 1000),
-        "request.model": request.get("model") or request.get("engine"),
-        "response.model": last_chunk.model,
-        "usage.completion_tokens": completion_tokens,
-        "usage.total_tokens": total_tokens,
-        "usage.prompt_tokens": prompt_tokens,
-        "temperature": request.get("temperature"),
-        "max_tokens": request.get("max_tokens"),
-        "finish_reason": last_chunk.choices[0].finish_reason,
-        "api_type": last_chunk.api_type,
-        "vendor": "openAI",
-        "ingest_source": "PythonSDK",
-        "number_of_messages": len(request.get("messages", [])) + 1,
-        "organization": last_chunk.organization,
-        "api_version": response_headers.get("openai-version"),
-        "stream": True,
-    }
-
-    completion.update(_get_rate_limit_data(response_headers))
-
-    messages = _build_messages_events(
-        request_messages + [message],
-        completion_id,
-        last_chunk.model,
-    )
-
-    return {"messages": messages, "completion": completion}
-
-
-def build_completion_events(response, request, response_headers, response_time):
-    completion_id = str(uuid.uuid4())
 
     completion = {
         "id": completion_id,
@@ -218,15 +175,42 @@
         "number_of_messages": len(request.get("messages", [])) + len(response.choices),
         "organization": response.organization,
         "api_version": response_headers.get("openai-version"),
-<<<<<<< HEAD
+        "trace.id": trace_id,
+        "transactionId": transaction_id,
+        "response": (final_message.get("content") or "")[:4095],
+        "stream": False,
+    }
+
+    completion.update(_get_rate_limit_data(response_headers))
+
+    return completion
+
+
+# TODO Used any more?
+def build_completion_events(response, request, response_headers, response_time):
+    completion_id = str(uuid.uuid4())
+
+    completion = {
+        "id": completion_id,
+        "api_key_last_four_digits": f"sk-{response.api_key[-4:]}",
+        "response_time": int(response_time * 1000),
+        "request.model": request.get("model") or request.get("engine"),
+        "response.model": response.model,
+        "usage.completion_tokens": response.usage.completion_tokens,
+        "usage.total_tokens": response.usage.total_tokens,
+        "usage.prompt_tokens": response.usage.prompt_tokens,
+        "temperature": request.get("temperature"),
+        "max_tokens": request.get("max_tokens"),
+        "finish_reason": response.choices[0].finish_reason,
+        "api_type": response.api_type,
+        "vendor": "openAI",
+        "ingest_source": "PythonSDK",
+        "number_of_messages": len(request.get("messages", [])) + len(response.choices),
+        "organization": response.organization,
+        "api_version": response_headers.get("openai-version"),
         # "trace.id": trace_id,
         # "transactionId": transaction_id,
         # "response": (final_message.get("content") or "")[:4095],
-=======
-        "trace.id": trace_id,
-        "transactionId": transaction_id,
-        "response": (final_message.get("content") or "")[:4095],
->>>>>>> 16766498
         "stream": False,
     }
 
@@ -235,11 +219,7 @@
     return completion
 
 
-<<<<<<< HEAD
-def build_completion_error_events(request, error, isStream=False):
-=======
 def build_completion_summary_for_error(request, error, isStream=False):
->>>>>>> 16766498
     completion_id = str(uuid.uuid4())
 
     completion = {
